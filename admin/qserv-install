#!/usr/bin/perl -w

use strict;
use Getopt::Long;
use Cwd;

Getopt::Long::config('bundling_override');
my %opts = ();
GetOptions( \%opts, 
	"debug",
	"help|h",
	"dir|d=s",
	"builddir=s",
	"clean-all",
	"extras",
	"lua",
	"master=s",
	"mysql",
	"mysqlproxy",
	"python=s",
	"xrootd",
	"qserv",
	"user",
	"test"
);
usage(1) if ($Getopt::Long::error); 
usage(0) if ($opts{'help'});

my $debug = $opts{'debug'} || 1;

my $install_dir = $opts{'dir'} || cwd();
my $build_dir   = $opts{'builddir'} || "$install_dir/build";
my $prod_user   = $opts{'user'} || $ENV{'USER'};
<<<<<<< HEAD
my $qserv_master = $opts{'master'} || $ENV{'HOST'};
=======
my $qserv_master = $opts{'master'} || `hostname`;
>>>>>>> 823c3677

my $build_opt = "all";
$build_opt = "lua" if( $opts{'lua'} );
$build_opt = "mysql" if( $opts{'mysql'} );
$build_opt = "xrootd" if( $opts{'xrootd'} );
$build_opt = "qserv" if( $opts{'qserv'} );
$build_opt = "mysqlproxy" if( $opts{'mysqlproxy'} );
$build_opt = "extras" if( $opts{'extras'} );

#set python path for use
my $python_path = $opts{'python'} || '/usr/bin/python';

chdir( $install_dir );

my @buildfiles;
list_build_dir();

if( $opts{'clean-all'} ) {
	clean_all();
	exit(0);
}

#setup the python env.
check_and_setup_python();

$ENV{"PATH"} = "$install_dir/bin:".$ENV{"PATH"};

#step one, setup xrootd software
check_and_install_xrootd() if( $build_opt eq "all" or $build_opt eq "xrootd" );

#setup mysql
check_and_install_mysql() if( $build_opt eq "all" or $build_opt eq "mysql" );

#setup and install python extras.
check_and_setup_extras() if( $build_opt eq "all" or $build_opt eq "extras" );

#setup the qserv code
check_and_install_qserv() if( $build_opt eq "all" or $build_opt eq "qserv" );

#install lua
check_and_install_lua() if( $build_opt eq "all" or $build_opt eq "lua" );

#install mysql proxy
check_and_install_myproxy() if( $build_opt eq "all" or $build_opt eq "mysqlproxy" );

#create startup scripts
create_statups();

#############################################################

sub list_build_dir {
	#get list of files in build dir
	opendir BUILDIR, "$build_dir";
	@buildfiles = readdir BUILDIR;
	closedir BUILDIR;
}

#check on the xrootd source tar, untar, compile, configure for use.
sub check_and_install_xrootd {
	
	#check if it is already installed
	if( -e "$install_dir/xrootd" ) {
<<<<<<< HEAD
		print "Warning: Xrootd already installed...\n";
=======
		print "WARNING: Xrootd already installed...\n";
>>>>>>> 823c3677
		return;
	}
	
	#untar xrootd
	if( -e "$build_dir/xrootd.tar.gz" ) {
		if( $opts{'test'} ) {
			print "I would untar xrootd.tar.gz here.\n";
		} else {
			print "Untaring xrootd...\n";
			run_command("tar zxf $build_dir/xrootd.tar.gz");
		}
	} else {
		print "Sorry - I can't find the xrootd.tar.gz in the build dir.\n";
		exit(0);
	}
	
	chdir "$install_dir/xrootd";
	
	#setup and configure for rhel 6
	my $configure = "./configure.classic --prefix=$install_dir --disable-afs ".
		"--disable-gsi --enable-trace --disable-krb4 --disable-krb5 ".
		"--disable-ssl --disable-secssl --build=debug";
	
	print "Configuring xrootd for install.\n";
	run_command("$configure");
	
	print "Building and installing xrootd.\n";
	run_command("make");
	run_command("make install");

	chdir "$install_dir";
	mkdir "xrootd-run";
	mkdir "xrootd-run/result";
	mkdir "xrootd-run/q";
	
}

#check on qserv source tar, compile, install, and configure for use.
sub check_and_install_qserv {

	print "Installing Qserv from source.\n";
		
	chdir "$install_dir";
	
	#check if things are already untarred
	unless( -e "$install_dir/qserv" ) { 
	
		#check on version of qserv
		my @tmplist = sort grep /qserv/, @buildfiles;
		my $qserv_tar = '';
		foreach my $file ( sort @tmplist ) {
			if( $file =~ /tar.gz/ ) {
				$qserv_tar = $file;
			}
		}

		#untar the qserv code
		if( -e "$build_dir/$qserv_tar" ) {
			if( $opts{'test'} ) {
				print "I would untar $qserv_tar here.\n";
			} else {
				print "Untarring qserv...\n";
				run_command("tar zxf $build_dir/$qserv_tar");
				my( $tmp_qserv ) = $qserv_tar =~ /^(\S+).tar.gz/;
				rename "$tmp_qserv", "qserv";
			}
		} else {
			print "Sorry - I can't find the qserv####.tar.gz in the build dir.\n";
			exit(0);
		}
	}
	
	if( -e "$install_dir/qserv/master/dist" ) {	
		#looks like qserv is already installed so, move on
<<<<<<< HEAD
		print "Warning: Looks like qserv is already installed in $install_dir/qserv\n";
=======
		print "WARNING: Looks like qserv is already installed in $install_dir/qserv\n";
>>>>>>> 823c3677
		return;
	}
	
	chdir "$install_dir/qserv/common";
	$ENV{'XRD_DIR'} = "$install_dir/xrootd";
	$ENV{'XRD_PLATFORM'} = "x86_64_linux_26_dbg";
	$ENV{'PROTOC'} = "$install_dir/bin/protoc";
	$ENV{'PROTOC_INC'} = "$install_dir/include";
	$ENV{'PROTOC_LIB'} = "$install_dir/lib";
	$ENV{'MYSQL_ROOT'} = "$install_dir";
	$ENV{'SEARCH_ROOTS'} = "$install_dir";
	run_command("scons");
	run_command("scons master");
	
	chdir "$install_dir/qserv/master";
	run_command("scons");
	run_command("scons install");
	
	chdir "$install_dir/qserv/worker";
	run_command("scons");
	
	#install worker libs
	run_command("cp bld/libqserv_worker.so $install_dir/xrootd-run/");
	
	#start mysql server and install init database
	chdir "$install_dir";
	print "Starting mysql server.\n";
	system("./bin/mysqld_safe &");
	sleep 5;
	print "Setting up init databases.\n";
<<<<<<< HEAD
	`./bin/mysql -S var/lib/mysql/mysql.sock -u root -e "CREATE DATABASE IF NOT EXISTS qservResult;"`;
	`./bin/mysql -S var/lib/mysql/mysql.sock -u root -e "CREATE DATABASE IF NOT EXISTS qservScratch;"`;
	`./bin/mysql -S var/lib/mysql/mysql.sock -u root -e "GRANT ALL ON qservResult.* TO \'qsmaster\'\@\'localhost\';"`;
	`./bin/mysql -S var/lib/mysql/mysql.sock -u root -e "GRANT ALL ON qservScratch.* TO \'qsmaster\'\@\'localhost\';"`;
	`./bin/mysql -S var/lib/mysql/mysql.sock -u root < qserv/master/examples/qserv-master-perms.sql`;
=======
	run_command("./bin/mysql -S var/lib/mysql/mysql.sock -u root -e \"CREATE DATABASE IF NOT EXISTS qservResult;\"");
	run_command("./bin/mysql -S var/lib/mysql/mysql.sock -u root -e \"CREATE DATABASE IF NOT EXISTS qservScratch;\"");
	run_command("./bin/mysql -S var/lib/mysql/mysql.sock -u root -e \"GRANT ALL ON qservResult.* TO \'qsmaster\'\@\'localhost\';\"");
	run_command("./bin/mysql -S var/lib/mysql/mysql.sock -u root -e \"GRANT ALL ON qservScratch.* TO \'qsmaster\'\@\'localhost\';\"");
	run_command("./bin/mysql -S var/lib/mysql/mysql.sock -u root < qserv/master/examples/qserv-master-perms.sql");
>>>>>>> 823c3677
	
	#shutdown mysql
	run_command("./bin/mysqladmin -S var/lib/mysql/mysql.sock shutdown -u root");
	
	#copy in xrootd config and configure
	run_command("cp qserv/master/examples/lsp.cf etc/");
	mkdir "tmp";
<<<<<<< HEAD
	`perl -pi -e "s,/data/lsst/lspexport,$install_dir/xrootd-run," etc/lsp.cf`;
	`perl -pi -e "s,/data/lsst,$install_dir/tmp," etc/lsp.cf`;
	#`perl -pi -e "s,query2,q," etc/lsp.cf`;
	`perl -pi -e "s,tuson121,$qserv_master," etc/lsp.cf`;
=======
	run_command("perl -pi -e \"s,/data/lsst/lspexport,$install_dir/xrootd-run,\" etc/lsp.cf");
	run_command("perl -pi -e \"s,/data/lsst,$install_dir/tmp,\" etc/lsp.cf");
	#run_command("perl -pi -e \"s,query2,q,\" etc/lsp.cf");
	run_command("perl -pi -e \"s,tuson121,$qserv_master,\" etc/lsp.cf");
>>>>>>> 823c3677
	
	#copy in and edit qserv config
	run_command("cp qserv/master/examples/lsst-dev01.qserv.cnf etc/local.qserv.cnf");
	run_command("perl -pi -e \"s,xrootd\\s*=\\s*\\S+,xrootd = $ENV{'HOST'}:1094,\" etc/local.qserv.cnf");
	run_command("perl -pi -e \"s,unix_socket\\s*=\\s*\\S+,unix_socket = $install_dir/var/lib/mysql/mysql.sock,\" etc/local.qserv.cnf");
	run_command("perl -pi -e \"s,emptyChunkListFile=emptyChunks.txt,emptyChunkListFile=$install_dir/etc/emptyChunks.txt,\" etc/local.qserv.cnf");
	
	#install the qserv-admin
<<<<<<< HEAD
	`cp qserv/admin/bin/qserv-admin bin`;
	`perl -pi -e "s,INSTALLDIR,$install_dir," bin/qserv-admin`;
=======
	run_command("cp qserv/admin/qserv-admin bin/");
	run_command("perl -pi -e \"s,INSTALLDIR,$install_dir,\" bin/qserv-admin");
>>>>>>> 823c3677
	
}

#check on extra source tar, compile, install, and configure for use.
sub check_and_setup_extras {

	print "Installing Protobuf from source.\n";
	
	print "chdir to $build_dir\n" if( $debug );
	
	chdir "$build_dir";
	my $protobuf_dir = check_and_untar( "protobuf" );

	chdir "$build_dir/$protobuf_dir";
	run_command("./configure --prefix=\"$install_dir\"");
	run_command("make");
	run_command("make install");
	
	chdir "$build_dir/$protobuf_dir/python";
	run_command("$install_dir/bin/python setup.py install");
	
	print "Installing MySQL py interface.\n";
	
	chdir "$build_dir";
	my $mysqldb_dir = check_and_untar( "MySQL-python" );
	
	chdir "$build_dir/$mysqldb_dir";
	run_command("echo -- DEBUG --");
	run_command("env");
	run_command("echo -- DEBUG --");
	run_command("python setup.py build");
	run_command("python setup.py install");

	print "Installing zope 3 interface.\n";
	
	chdir "$build_dir";
	my $zope3_dir = check_and_untar( "zope.interface" );
	
	chdir "$build_dir/$zope3_dir";
	run_command("python setup.py build");
	run_command("python setup.py install");

        print "Installing numpy interface.\n";

        chdir "$build_dir";
        my $numpy_dir = check_and_untar( "numpy" );
	if( $numpy_dir ) {
	        chdir "$build_dir/$numpy_dir";
        	run_command("python setup.py build");
        	run_command("python setup.py install");
	}

	print "Installing Twisted interface.\n";
	
	chdir "$build_dir";
	my $twisted_dir = check_and_untar( "Twisted" );
	
	chdir "$build_dir/$twisted_dir";
	run_command("python setup.py install");
	
	chdir "$install_dir";

}

#check on mysql source tar, compile, install, and configure for use.
sub check_and_install_mysql {

	print "Installing MySQL from source.\n";
	
	print "chdir to $build_dir\n" if( $debug );
	
	chdir "$build_dir";

	#install curses lib if it is in place
	my $ncurses_dir = check_and_untar( "ncurses" );
	if( $ncurses_dir ) {
		chdir "$build_dir/$ncurses_dir";
		run_command("./configure --prefix=\"$install_dir\"");
	        run_command("make");
       		run_command("make install");
	}

	$ENV{'LDFLAGS'} = "-L$install_dir/lib";

	my $mysql_dir = check_and_untar( "mysql-5" );

	chdir "$build_dir/$mysql_dir";
	run_command("./configure --prefix=\"$install_dir\" --enable-local-infile --with-mysqld-user=$prod_user");
	run_command("make");
	run_command("make install");

	chdir "$install_dir";
	mkdir "etc";
	mkdir "var";
	mkdir "var/lib";
	mkdir "var/lib/mysql";
	mkdir "var/run";
	mkdir "var/run/mysqld";
	mkdir "var/log";
	
<<<<<<< HEAD
	`cp /etc/my.cnf etc`;
	`perl -pi -e "s,/var,$install_dir/var," etc/my.cnf`;
	`perl -pi -e "s,user=mysql,," etc/my.cnf`;
	
	`mysql_install_db --user=$prod_user`;
=======
	run_command("cp /etc/my.cnf etc/");
	run_command("perl -pi -e \"s,/var,$install_dir/var,\" etc/my.cnf");
	run_command("perl -pi -e \"s,user=mysql,,\" etc/my.cnf");
	
	run_command("mysql_install_db --user=$prod_user");
>>>>>>> 823c3677
	
	print "Please set the mysql root user password with: ";
	print "mysqladmin -S var/lib/mysql/mysql.sock -u root password <password>\n";

	chdir "$install_dir";

}

#setup a local python with virtual env. for install of extra python libs
sub check_and_setup_python {

	chdir "$build_dir";
	my $virtualenv_dir = check_and_untar( "virtualenv" );
	
	chdir "$build_dir/$virtualenv_dir";
	run_command("$python_path virtualenv.py $install_dir");
	
	chdir "$build_dir";
	my $scons_dir = check_and_untar( "scons" );
	
	chdir "$build_dir/$scons_dir";
	run_command("$install_dir/bin/python setup.py install");
	
	chdir "$install_dir";

}

#check on lua source tars, compile, install, and configure for use.
sub check_and_install_lua {

	print "Installing lua from source.\n";
	
	#install readline if it is there
	chdir "$build_dir";
	my $readline_dir = check_and_untar( "readline" );
        if( $readline_dir ) {
		chdir "$build_dir/$readline_dir";
       		run_command("./configure --prefix=\"$install_dir\"");
        	run_command("make");
        	run_command("make install");
	}
	
	print "Installing lua from source.\n";
	
	#install lua
	chdir "$build_dir";
	my $lua_dir = check_and_untar( "lua-5.1.4" );
	chdir "$build_dir/$lua_dir";
	run_command("perl -pi -e \"s/PLAT= none/PLAT= linux/\" Makefile");
	run_command("perl -pi -e \"s,INSTALL_TOP= /usr/local,INSTALL_TOP= $install_dir,\" Makefile");
	run_command("perl -pi -e \"s,CFLAGS= -O2,CFLAGS= -I$install_dir/include -fPIC -O2,\" src/Makefile");
	run_command("perl -pi -e \"s,LIBS= -lm,LIBS= -L$install_dir/lib -lm,\" src/Makefile");
	run_command("make");
	run_command("make install");
	
	#install luasocket
	chdir "$build_dir";
	my $luasocket_dir = check_and_untar( "luasocket" );
	chdir "$build_dir/$luasocket_dir";
	run_command("perl -pi -e \"s,INSTALL_TOP_SHARE=/usr/local/share/lua/5.1,LUAINC=-I$install_dir/include\nINSTALL_TOP_SHARE=$install_dir/share/lua/5.1,\" config");
	run_command("perl -pi -e \"s,INSTALL_TOP_LIB=/usr/local/lib/lua/5.1,INSTALL_TOP_LIB=$install_dir/lib/lua/5.1,\" config");
	run_command("make");
	run_command("make install");
	
	#install lua xmlrpc
	chdir "$build_dir";
	my $luaxmlrpc_dir = check_and_untar( "lua-xmlrpc" );
	chdir "$build_dir/$luaxmlrpc_dir";
	run_command("perl -pi -e \"s,LUA_DIR= /usr/local,LUA_DIR= $install_dir,\" Makefile");
	run_command("make");
	run_command("make install");
	
	#install expat lib
	chdir "$build_dir";
	my $expat_dir = check_and_untar( "expat" );
	chdir "$build_dir/$expat_dir";
	run_command("./configure --prefix=\"$install_dir\"");
	run_command("make");
	run_command("make install");
	
	#install luaexpat
	chdir "$build_dir";
	my $luaexpat_dir = check_and_untar( "luaexpat" );
	chdir "$build_dir/$luaexpat_dir";
	run_command("perl -pi -e \"s,/usr/local,$install_dir,\" config");
	run_command("perl -pi -e \"s,5\.0,5\.1,\" config");
	run_command("perl -pi -e \"s,-O2,-O2 -fPIC,\" config");
	run_command("perl -pi -e \"s,LUA_VERSION_NUM= 500,LUA_VERSION_NUM= 514,\" config");
	run_command("perl -pi -e \"s,EXPAT_INC=(.*),EXPAT_INC=\1\nEXPAT_LIBDIR= $install_dir/lib,\" config");
	run_command("perl -pi -e 's,-lexpat,-L\\\$\\(EXPAT_LIBDIR\\) -lexpat,' makefile");
	run_command("make");
	run_command("make install");

}

#check on source tar for mysql proxy, compile, install, and configure for use
sub check_and_install_myproxy {

	print "Installing mysql-proxy from source.\n";

	#need to install lib event first.
	chdir "$build_dir";
	my $libevent_dir = check_and_untar( "libevent" );
	chdir "$build_dir/$libevent_dir";
	run_command("./configure --prefix=\"$install_dir\"");
	run_command("make");
	run_command("make install");
	
	#install mysql proxy
	chdir "$build_dir";
	my $myproxy_dir = check_and_untar( "mysql-proxy" );
	chdir "$build_dir/$myproxy_dir";
	$ENV{'LDFLAGS'} = "-L$install_dir/lib";
	$ENV{'LD_LIBRARY_PATH'} = "$install_dir/lib:$ENV{'LD_LIBRARY_PATH'}";
	$ENV{'CFLAGS'} = "-I$install_dir/include";
	$ENV{'LIBS'} = "-L$install_dir/lib -levent -llua -lm";
	$ENV{'LUA_LIBS'} = "-llua";
	$ENV{'LUA_CFLAGS'} = "-I$install_dir/include -L$install_dir/lib";
	run_command("./configure --prefix=\"$install_dir\" --with-lua");
	run_command("make");
	run_command("make install");

}

#A routine to check on the existence of a tar or zip file, and untar the
#file and return the created sub dir.  Based on substring in tar file name.
sub check_and_untar {
	my( $check_string ) = @_;
	
	print "Need to check and untar from builddir $check_string.\n" if( $debug );
	
	#check on version of virtual env
	my @tmplist = sort grep /$check_string/, @buildfiles;
	
	print "list of $check_string files : @tmplist.\n" if( $debug );
	
	my $tmp_dir;
	if( $tmplist[0] =~ /tar.gz/ ) {
		#need to first untar the 
		print "Untarring $tmplist[0].\n";
		chdir "$build_dir";
		run_command("tar zxf $tmplist[0]");
		( $tmp_dir ) = $tmplist[0] =~ /^(\S+).tar.gz/;
	}  elsif( $tmplist[0] =~ /tar.bz/  ) {
		#need to first untar the 
		print "Untarring $tmplist[0].\n";
		chdir "$build_dir";
		run_command("tar jxf $tmplist[0]");
		( $tmp_dir ) = $tmplist[0] =~ /^(\S+).tar.bz/;
	} elsif( $tmplist[0] =~ /zip/  ) {
		#need to first untar the 
		print "Unzipping $tmplist[0].\n";
		chdir "$build_dir";
		run_command("unzip $tmplist[0]");
		#need to refresh, unzip dir might have a different name than zip file.
		list_build_dir();
		my @tmplist2 = sort grep /$check_string/, @buildfiles;
		print "Using $tmplist2[0].\n";
		( $tmp_dir ) = $tmplist2[0];
	} else {
		print "Using $tmplist[0].\n";
		$tmp_dir = $tmplist[0];
	}
	
	return $tmp_dir;
}

#create the startup scripts for server components.
sub create_statups {

	create_xrootd_startup();
	create_qserv_startup();
	create_mysqlproxy_startup();
	
}

#create the xrootd startup script.
sub create_xrootd_startup {

	chdir $install_dir;
	open XROOTD, ">start_xrootd";
	
	print XROOTD "#!/bin/bash\n";
	print XROOTD "\n";
	print XROOTD "#start_xrootd\n";
	print XROOTD "export QSW_XRDQUERYPATH=\"/q\"\n";
	print XROOTD "export QSW_DBSOCK=\"$install_dir/var/lib/mysql/mysql.sock\"\n";
	print XROOTD "export QSW_MYSQLDUMP=\"$install_dir/bin/mysqldump\"\n";
	print XROOTD "QSW_SCRATCHPATH=\"$install_dir/tmp\"\n";
	print XROOTD "QSW_SCRATCHDB=\"qservScratch\"\n";
	print XROOTD "export QSW_RESULTPATH=\"$install_dir/xrootd-run/result\"\n";
	print XROOTD "\n";
	print XROOTD "export LD_LIBRARY_PATH=\"$install_dir/xrootd-run;$install_dir/lib\"\n";
	print XROOTD "\n";
	print XROOTD "$install_dir/bin/x86_64_linux_26_dbg/xrootd -c ";
<<<<<<< HEAD
	print XROOTD "$install_dir/etc/lsp.cf -l $install_dir/xrootd-run/xrootd.log &\n";
	print XROOTD "$install_dir/bin/x86_64_linux_26_dbg/cmsd -c ";
	print XROOTD "$install_dir/etc/lsp.cf -l $install_dir/xrootd-run/cmsd.log &\n";
=======
	print XROOTD "$install_dir/etc/lsp.cf -l $install_dir/var/log/xrootd.log &\n";
	print XROOTD "$install_dir/bin/x86_64_linux_26_dbg/cmsd -c ";
	print XROOTD "$install_dir/etc/lsp.cf -l $install_dir/var/log/cmsd.log &\n";
>>>>>>> 823c3677
	
	close XROOTD;
	chmod 0755, "start_xrootd";

}

#create the qserv startup script.
sub create_qserv_startup {

	chdir $install_dir;
	open QSERV, ">start_qserv";
	
	print QSERV "#!/bin/bash\n";
	print QSERV "\n";
	print QSERV "#start_qserv\n";
	print QSERV "export PATH=$install_dir/bin:\$PATH\n";
	print QSERV "XRD_DIR=$install_dir/xrootd\n";
	print QSERV "PLATFORM=x86_64_linux_26_dbg\n";
	print QSERV "PYTHON=$install_dir/bin/python\n";
	print QSERV "export PYTHONPATH=$install_dir/qserv/master/dist:$install_dir/qserv-run\n";
	print QSERV "export LD_LIBRARY_PATH=$install_dir/lib:\$XRD_DIR/lib/\$PLATFORM\n";
	print QSERV "export QSW_RESULTDIR=$install_dir/qserv-run/tmp\n";
	print QSERV "export PYTHONUNBUFFERED=1\n";
	print QSERV "\$PYTHON $install_dir/qserv/master/dist/startQserv.py -c ";
	print QSERV "$install_dir/etc/local.qserv.cnf > ";
	print QSERV "$install_dir/var/log/qserv.log &\n";

	close QSERV;
	chmod 0755, "start_qserv";

}

#create the mysql proxy startup script.
sub create_mysqlproxy_startup {

	chdir $install_dir;
	open MYSQLPROXY, ">start_mysqlproxy";
	
	print MYSQLPROXY "#!/bin/bash\n";
	print MYSQLPROXY "\n";
	print MYSQLPROXY "#start_mysqlproxy\n";
	print MYSQLPROXY "LUAROOT=$install_dir\n";
	print MYSQLPROXY "QSERVDIST=$install_dir/qserv/master/proxy/\n";
	print MYSQLPROXY "LUASHARE=\$LUAROOT/share/lua/5.1\n";
	print MYSQLPROXY "LUALIB=\$LUAROOT/lib/lua/5.1\n";
	print MYSQLPROXY "LUAPATH=\"\$LUASHARE/?.lua;\$LUASHARE/?/init.lua;\$LUASHARE/?/?.lua\"\n";
	print MYSQLPROXY "LUACPATH=\"\$LUALIB/?.so;\$LUALIB/?/?.so\"\n";
	print MYSQLPROXY "$install_dir/bin/mysql-proxy --proxy-lua-script=\$QSERVDIST/mysqlProxy.lua ";
	print MYSQLPROXY "--lua-path=\$LUAPATH --lua-cpath=\$LUACPATH &\n";

	close MYSQLPROXY;
	chmod 0755, "start_mysqlproxy";
	
}


#remove all sub dir created, and revert back to before install with only
#source tar files in the build dir.  Will remove all loaded data also.
sub clean_all {

	chdir "$install_dir";
		
	opendir TMPDIR, "$install_dir";
	my @listfiles = readdir TMPDIR;
	closedir TMPDIR;

	foreach my $file ( @listfiles ) {
		next if( $file =~ /^\./ );
		next if( $file =~ /build/ );
		if( -d $file ) {
			print "Removing $file\n";
			run_command("rm -r $file");
		}
	}
	
	chdir "$build_dir";
	
	opendir TMPDIR, "$build_dir";
	@listfiles = readdir TMPDIR;
	closedir TMPDIR;
	
	foreach my $file ( @listfiles ) {
		next if( $file =~ /^\./ );
		if( -d $file ) {
			print "Removing $file\n";
			run_command("rm -r $file");
		}
	}

}


#help report for the --help option
sub usage {
  my($exit, $message) = @_;

        my($bin) = ($0 =~ m!([^/]+)$!);
        print STDERR $message if defined $message;
        print STDERR <<INLINE_LITERAL_TEXT;     
NAME: 
	$bin [options]

DESCRIPTION:
	Take the required set of tar files, and confirgure and build a working
	qserv install.
	
EXAMPLES:
	$bin 

OPTIONS:
      --debug     Print out debug messages.
  -h, --help      Print out this help message.
      --test      Test install proceedure.
  -d, --dir       Install dir, default is use the current working dir.
      --builddir  Path the source tar files, default to use "build"
	  --clean-all Remove all produced software and data, revert to start before install
	  --extras    Install only the extra modules needed for qserv
	  --lua       Install only lua and needed lua modules
	  --mysql     Install only the mysql server
	  --mysqlproxy Install only the mysql proxy software.
	  --python    Path the python install for use, default is /usr/bin/python
	  --xrootd    Install only xrootd
	  --qserv     Install only qserv
	  --user      Username to use in qserv use, default it to use current username.
	  --test      Test the install, don't perform any commands.

Examples: $bin

Comments to Douglas Smith <douglas\@slac.stanford.edu>.
INLINE_LITERAL_TEXT

	       exit($exit) if defined $exit;

}

sub run_command 
{
        my( $command ) = @_;
        my $cwd = cwd();
	my @return;
        print "-- Running: $command in $cwd\n";
        open(OUT, "$command 2>&1 |") || die "ERROR : can't fork $command : $!";
        while (<OUT>) 
        {
                print STDOUT $_; 
                push (@return, $_); 
        }
        close(OUT) || die "ERROR : $command exits with error code ($?)";
	return @return;
}<|MERGE_RESOLUTION|>--- conflicted
+++ resolved
@@ -31,11 +31,7 @@
 my $install_dir = $opts{'dir'} || cwd();
 my $build_dir   = $opts{'builddir'} || "$install_dir/build";
 my $prod_user   = $opts{'user'} || $ENV{'USER'};
-<<<<<<< HEAD
-my $qserv_master = $opts{'master'} || $ENV{'HOST'};
-=======
 my $qserv_master = $opts{'master'} || `hostname`;
->>>>>>> 823c3677
 
 my $build_opt = "all";
 $build_opt = "lua" if( $opts{'lua'} );
@@ -98,11 +94,7 @@
 	
 	#check if it is already installed
 	if( -e "$install_dir/xrootd" ) {
-<<<<<<< HEAD
-		print "Warning: Xrootd already installed...\n";
-=======
 		print "WARNING: Xrootd already installed...\n";
->>>>>>> 823c3677
 		return;
 	}
 	
@@ -177,11 +169,7 @@
 	
 	if( -e "$install_dir/qserv/master/dist" ) {	
 		#looks like qserv is already installed so, move on
-<<<<<<< HEAD
-		print "Warning: Looks like qserv is already installed in $install_dir/qserv\n";
-=======
 		print "WARNING: Looks like qserv is already installed in $install_dir/qserv\n";
->>>>>>> 823c3677
 		return;
 	}
 	
@@ -212,19 +200,11 @@
 	system("./bin/mysqld_safe &");
 	sleep 5;
 	print "Setting up init databases.\n";
-<<<<<<< HEAD
-	`./bin/mysql -S var/lib/mysql/mysql.sock -u root -e "CREATE DATABASE IF NOT EXISTS qservResult;"`;
-	`./bin/mysql -S var/lib/mysql/mysql.sock -u root -e "CREATE DATABASE IF NOT EXISTS qservScratch;"`;
-	`./bin/mysql -S var/lib/mysql/mysql.sock -u root -e "GRANT ALL ON qservResult.* TO \'qsmaster\'\@\'localhost\';"`;
-	`./bin/mysql -S var/lib/mysql/mysql.sock -u root -e "GRANT ALL ON qservScratch.* TO \'qsmaster\'\@\'localhost\';"`;
-	`./bin/mysql -S var/lib/mysql/mysql.sock -u root < qserv/master/examples/qserv-master-perms.sql`;
-=======
 	run_command("./bin/mysql -S var/lib/mysql/mysql.sock -u root -e \"CREATE DATABASE IF NOT EXISTS qservResult;\"");
 	run_command("./bin/mysql -S var/lib/mysql/mysql.sock -u root -e \"CREATE DATABASE IF NOT EXISTS qservScratch;\"");
 	run_command("./bin/mysql -S var/lib/mysql/mysql.sock -u root -e \"GRANT ALL ON qservResult.* TO \'qsmaster\'\@\'localhost\';\"");
 	run_command("./bin/mysql -S var/lib/mysql/mysql.sock -u root -e \"GRANT ALL ON qservScratch.* TO \'qsmaster\'\@\'localhost\';\"");
 	run_command("./bin/mysql -S var/lib/mysql/mysql.sock -u root < qserv/master/examples/qserv-master-perms.sql");
->>>>>>> 823c3677
 	
 	#shutdown mysql
 	run_command("./bin/mysqladmin -S var/lib/mysql/mysql.sock shutdown -u root");
@@ -232,17 +212,10 @@
 	#copy in xrootd config and configure
 	run_command("cp qserv/master/examples/lsp.cf etc/");
 	mkdir "tmp";
-<<<<<<< HEAD
-	`perl -pi -e "s,/data/lsst/lspexport,$install_dir/xrootd-run," etc/lsp.cf`;
-	`perl -pi -e "s,/data/lsst,$install_dir/tmp," etc/lsp.cf`;
-	#`perl -pi -e "s,query2,q," etc/lsp.cf`;
-	`perl -pi -e "s,tuson121,$qserv_master," etc/lsp.cf`;
-=======
 	run_command("perl -pi -e \"s,/data/lsst/lspexport,$install_dir/xrootd-run,\" etc/lsp.cf");
 	run_command("perl -pi -e \"s,/data/lsst,$install_dir/tmp,\" etc/lsp.cf");
 	#run_command("perl -pi -e \"s,query2,q,\" etc/lsp.cf");
 	run_command("perl -pi -e \"s,tuson121,$qserv_master,\" etc/lsp.cf");
->>>>>>> 823c3677
 	
 	#copy in and edit qserv config
 	run_command("cp qserv/master/examples/lsst-dev01.qserv.cnf etc/local.qserv.cnf");
@@ -251,13 +224,8 @@
 	run_command("perl -pi -e \"s,emptyChunkListFile=emptyChunks.txt,emptyChunkListFile=$install_dir/etc/emptyChunks.txt,\" etc/local.qserv.cnf");
 	
 	#install the qserv-admin
-<<<<<<< HEAD
-	`cp qserv/admin/bin/qserv-admin bin`;
-	`perl -pi -e "s,INSTALLDIR,$install_dir," bin/qserv-admin`;
-=======
-	run_command("cp qserv/admin/qserv-admin bin/");
+	run_command("cp qserv/admin/bin/qserv-admin bin/");
 	run_command("perl -pi -e \"s,INSTALLDIR,$install_dir,\" bin/qserv-admin");
->>>>>>> 823c3677
 	
 }
 
@@ -300,14 +268,14 @@
 	run_command("python setup.py build");
 	run_command("python setup.py install");
 
-        print "Installing numpy interface.\n";
-
-        chdir "$build_dir";
-        my $numpy_dir = check_and_untar( "numpy" );
+	print "Installing numpy interface.\n";
+
+	chdir "$build_dir";
+	my $numpy_dir = check_and_untar( "numpy" );
 	if( $numpy_dir ) {
-	        chdir "$build_dir/$numpy_dir";
-        	run_command("python setup.py build");
-        	run_command("python setup.py install");
+		chdir "$build_dir/$numpy_dir";
+		run_command("python setup.py build");
+		run_command("python setup.py install");
 	}
 
 	print "Installing Twisted interface.\n";
@@ -336,8 +304,8 @@
 	if( $ncurses_dir ) {
 		chdir "$build_dir/$ncurses_dir";
 		run_command("./configure --prefix=\"$install_dir\"");
-	        run_command("make");
-       		run_command("make install");
+		run_command("make");
+		run_command("make install");
 	}
 
 	$ENV{'LDFLAGS'} = "-L$install_dir/lib";
@@ -358,19 +326,11 @@
 	mkdir "var/run/mysqld";
 	mkdir "var/log";
 	
-<<<<<<< HEAD
-	`cp /etc/my.cnf etc`;
-	`perl -pi -e "s,/var,$install_dir/var," etc/my.cnf`;
-	`perl -pi -e "s,user=mysql,," etc/my.cnf`;
-	
-	`mysql_install_db --user=$prod_user`;
-=======
 	run_command("cp /etc/my.cnf etc/");
 	run_command("perl -pi -e \"s,/var,$install_dir/var,\" etc/my.cnf");
 	run_command("perl -pi -e \"s,user=mysql,,\" etc/my.cnf");
 	
 	run_command("mysql_install_db --user=$prod_user");
->>>>>>> 823c3677
 	
 	print "Please set the mysql root user password with: ";
 	print "mysqladmin -S var/lib/mysql/mysql.sock -u root password <password>\n";
@@ -566,15 +526,9 @@
 	print XROOTD "export LD_LIBRARY_PATH=\"$install_dir/xrootd-run;$install_dir/lib\"\n";
 	print XROOTD "\n";
 	print XROOTD "$install_dir/bin/x86_64_linux_26_dbg/xrootd -c ";
-<<<<<<< HEAD
-	print XROOTD "$install_dir/etc/lsp.cf -l $install_dir/xrootd-run/xrootd.log &\n";
-	print XROOTD "$install_dir/bin/x86_64_linux_26_dbg/cmsd -c ";
-	print XROOTD "$install_dir/etc/lsp.cf -l $install_dir/xrootd-run/cmsd.log &\n";
-=======
 	print XROOTD "$install_dir/etc/lsp.cf -l $install_dir/var/log/xrootd.log &\n";
 	print XROOTD "$install_dir/bin/x86_64_linux_26_dbg/cmsd -c ";
 	print XROOTD "$install_dir/etc/lsp.cf -l $install_dir/var/log/cmsd.log &\n";
->>>>>>> 823c3677
 	
 	close XROOTD;
 	chmod 0755, "start_xrootd";
@@ -710,18 +664,16 @@
 
 }
 
-sub run_command 
-{
-        my( $command ) = @_;
-        my $cwd = cwd();
+sub run_command {
+	my( $command ) = @_;
+	my $cwd = cwd();
 	my @return;
-        print "-- Running: $command in $cwd\n";
-        open(OUT, "$command 2>&1 |") || die "ERROR : can't fork $command : $!";
-        while (<OUT>) 
-        {
-                print STDOUT $_; 
-                push (@return, $_); 
-        }
-        close(OUT) || die "ERROR : $command exits with error code ($?)";
+	print "-- Running: $command in $cwd\n";
+	open( OUT, "$command 2>&1 |" ) || die "ERROR : can't fork $command : $!";
+	while( <OUT> ) {
+		print STDOUT $_; 
+		push( @return, $_ ); 
+	}
+	close( OUT ) || die "ERROR : $command exits with error code ($?)";
 	return @return;
 }