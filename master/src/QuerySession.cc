--- conflicted
+++ resolved
@@ -47,7 +47,7 @@
 #include "lsst/qserv/master/ParseException.h"
 #include "lsst/qserv/master/ifaceMeta.h" // Retrieve metadata object
 
-#define DEBUG 2
+#define DEBUG 0
 
 namespace lsst {
 namespace qserv {
@@ -66,14 +66,9 @@
     : _metaCacheSession(metaCacheSession) {
 }
 
-<<<<<<< HEAD
 void QuerySession::setQuery(std::string const& inputQuery) {
     _original = inputQuery;
-=======
-void QuerySession::setQuery(std::string const& q) {
-    _original = q;
     _isFinal = false;
->>>>>>> 459fb1d0
     _initContext();
     assert(_context.get());
 
@@ -258,12 +253,8 @@
     QueryTemplate par = _stmtParallel.front()->getTemplate();
     QueryTemplate mer = _stmtMerge->getTemplate();
 
-<<<<<<< HEAD
     std::cout << "QuerySession::_showFinal() : parallel: " << par.dbgStr() << std::endl;
     std::cout << "QuerySession::_showFinal() : merge: " << mer.dbgStr() << std::endl;
-=======
-    std::cout << "parallel: " << par.dbgStr() << std::endl;
-    std::cout << "merge: " << mer.dbgStr() << std::endl;
     if(!_context->scanTables.empty()) {
         StringPairList::const_iterator i,e;
         for(i=_context->scanTables.begin(), e=_context->scanTables.end();
@@ -272,7 +263,6 @@
                       << std::endl;
         }
     }
->>>>>>> 459fb1d0
 }
 
 std::vector<std::string> QuerySession::_buildChunkQueries(ChunkSpec const& s) {
