// -*- LSST-C++ -*-
/*
 * LSST Data Management System
 * Copyright 2012-2013 LSST Corporation.
 *
 * This product includes software developed by the
 * LSST Project (http://www.lsst.org/).
 *
 * This program is free software: you can redistribute it and/or modify
 * it under the terms of the GNU General Public License as published by
 * the Free Software Foundation, either version 3 of the License, or
 * (at your option) any later version.
 *
 * This program is distributed in the hope that it will be useful,
 * but WITHOUT ANY WARRANTY; without even the implied warranty of
 * MERCHANTABILITY or FITNESS FOR A PARTICULAR PURPOSE.  See the
 * GNU General Public License for more details.
 *
 * You should have received a copy of the LSST License Statement and
 * the GNU General Public License along with this program.  If not,
 * see <http://www.lsstcorp.org/LegalNotices/>.
 */
#ifndef LSST_QSERV_MASTER_QUERYSESSION_H
#define LSST_QSERV_MASTER_QUERYSESSION_H
/**
  * @file
  *
  * @author Daniel L. Wang, SLAC
  */
#include <list>
#include <string>
#include <boost/iterator/iterator_facade.hpp>
#include <boost/shared_ptr.hpp>

#include "css/Facade.h"
#include "query/Constraint.h"
#include "qproc/ChunkQuerySpec.h"
#include "qproc/ChunkSpec.h"

#include "qana/QueryPlugin.h"
#include "merger/mergeTypes.h"

namespace lsst {
namespace qserv {
namespace master {
class SelectStmt; // forward
class QueryPlugin; // forward

///  QuerySession contains state and behavior for operating on user queries. It
///  contains much of the query analysis-side of AsyncQueryManager's
///  responsibility, including the text of the original query, a parsed query
///  tree, and other user state/context.
class QuerySession {
public:
    class Iter;
    friend class Iter;
    friend class AsyncQueryManager; // factory for QuerySession.

    explicit QuerySession(boost::shared_ptr<css::Facade>);

    std::string const& getOriginal() const { return _original; }
    void setQuery(std::string const& q);
    bool hasAggregate() const;

    boost::shared_ptr<ConstraintVector> getConstraints() const;
    void addChunk(ChunkSpec const& cs);

    SelectStmt const& getStmt() const { return *_stmt; }

    // Resulttable concept will be obsolete after we implement query result
    // marshalling/transfer (at which point, table dump and restore will also be
    // obsolete).
    void setResultTable(std::string const& resultTable);
    std::string const& getResultTable() const { return _resultTable; }

    /// Dominant database is the database that will be used for query
    /// dispatch. This is distinct from the default database, which is what is
    /// used for unqualified table and column references
    std::string const& getDominantDb() const;
<<<<<<< HEAD
    css::IntPair getDbStriping();
=======
    css::StripingParams getDbStriping();
>>>>>>> 3825584e
    std::string const& getError() const { return _error; }

    MergeFixup makeMergeFixup() const;

    /// Finalize a query after chunk coverage has been updated
    void finalize();
    // Iteration
    Iter cQueryBegin();
    Iter cQueryEnd();

    // For test harnesses.
    boost::shared_ptr<QueryContext> dbgGetContext() { return _context; }

private:
    typedef std::list<QueryPlugin::Ptr> PluginList;

    // Pipeline helpers
    void _initContext();
    void _preparePlugins();
    void _applyLogicPlugins();
    void _generateConcrete();
    void _applyConcretePlugins();
    void _showFinal(); // Debug

    // Iterator help
    std::vector<std::string> _buildChunkQueries(ChunkSpec const& s);

    // Fields
    boost::shared_ptr<css::Facade> _cssFacade;
    std::string _original;
    boost::shared_ptr<QueryContext> _context;
    boost::shared_ptr<SelectStmt> _stmt;
    /// Group of parallel statements (not a sequence)
    std::list<boost::shared_ptr<SelectStmt> > _stmtParallel;
    boost::shared_ptr<SelectStmt> _stmtMerge;
    bool _hasMerge;
    std::string _tmpTable;
    std::string _resultTable;
    std::string _error;
    int _isFinal;

    ChunkSpecList _chunks;
    boost::shared_ptr<PluginList> _plugins;
};

/// Iterates over a ChunkSpecList to return ChunkQuerySpecs for execution
class QuerySession::Iter : public boost::iterator_facade <
    QuerySession::Iter, ChunkQuerySpec, boost::forward_traversal_tag> {
public:
    Iter() : _qs(NULL) {}

private:
    Iter(QuerySession& qs, ChunkSpecList::iterator i);
    friend class QuerySession;
    friend class boost::iterator_core_access;

    void increment() { ++_pos; _dirty = true; }

    bool equal(Iter const& other) const {
        return (this->_qs == other._qs) && (this->_pos == other._pos);
    }

    ChunkQuerySpec& dereference() const;

    void _buildCache() const;
    void _updateCache() const {
        if(_dirty) {
            _buildCache();
            _dirty = false;
        }
    }
    boost::shared_ptr<ChunkQuerySpec> _buildFragment(ChunkSpecFragmenter& f) const;

    QuerySession* _qs;
    ChunkSpecList::const_iterator _pos;
    bool _hasChunks;
    bool _hasSubChunks;
    mutable ChunkQuerySpec _cache;
    mutable bool _dirty;
};

}}} // namespace lsst::qserv::master


#endif // LSST_QSERV_MASTER_QUERYSESSION_H<|MERGE_RESOLUTION|>--- conflicted
+++ resolved
@@ -77,11 +77,7 @@
     /// dispatch. This is distinct from the default database, which is what is
     /// used for unqualified table and column references
     std::string const& getDominantDb() const;
-<<<<<<< HEAD
-    css::IntPair getDbStriping();
-=======
     css::StripingParams getDbStriping();
->>>>>>> 3825584e
     std::string const& getError() const { return _error; }
 
     MergeFixup makeMergeFixup() const;
