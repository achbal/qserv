--- conflicted
+++ resolved
@@ -146,13 +146,11 @@
             iSharedPtr->poison();
         }
     }
-<<<<<<< HEAD
-=======
+
     // Poisoners are potentially long-lived, so weak_ptr is better,
     // otherwise we would unnecessarily hold resources corresponding
     // to work that has been completed (and we wouldn't be able to do
     // poisoning for these resources anyway).
->>>>>>> e6ebf0f7
     std::weak_ptr<Impl> _i;
 };
 
