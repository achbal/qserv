// -*- LSST-C++ -*-
/*
 * LSST Data Management System
 * Copyright 2013-2014 LSST Corporation.
 *
 * This product includes software developed by the
 * LSST Project (http://www.lsst.org/).
 *
 * This program is free software: you can redistribute it and/or modify
 * it under the terms of the GNU General Public License as published by
 * the Free Software Foundation, either version 3 of the License, or
 * (at your option) any later version.
 *
 * This program is distributed in the hope that it will be useful,
 * but WITHOUT ANY WARRANTY; without even the implied warranty of
 * MERCHANTABILITY or FITNESS FOR A PARTICULAR PURPOSE.  See the
 * GNU General Public License for more details.
 *
 * You should have received a copy of the LSST License Statement and
 * the GNU General Public License along with this program.  If not,
 * see <http://www.lsstcorp.org/LegalNotices/>.
 */
#ifndef LSST_QSERV_QUERY_QUERYCONTEXT_H
#define LSST_QSERV_QUERY_QUERYCONTEXT_H
/**
  * @file
  *
  * @author Daniel L. Wang, SLAC
  */
#include <list>
#include <string>
#include <boost/shared_ptr.hpp>

#include "css/Facade.h"
#include "qana/QueryMapping.h"
#include "query/DbTablePair.h"
#include "query/TableAlias.h"
#include "util/common.h"

namespace lsst {
namespace qserv {
namespace query {

class ColumnRef;
class QsRestrictor;

/// QueryContext is a value container for query state related to analyzing,
/// rewriting, and generating queries. It is the primary mechanism for
/// QueryPlugin instances to share information. It contains the user context of
/// a query, but not the query itself.
///
/// TODO: Think about QueryMapping's home. It is used during query manipulation,
/// contains information derived during analysis, and is used to generate
/// materialized query text.
class QueryContext {
public:
    typedef boost::shared_ptr<QueryContext> Ptr;

    QueryContext() {}
    typedef std::list<boost::shared_ptr<QsRestrictor> > RestrList;

    boost::shared_ptr<css::Facade> cssFacade; ///< Unowned, assumed to be alive 
                                              ///  for this lifetime.
<<<<<<< HEAD
    std::string defaultDb; ///< Implicit db context
=======
    std::string defaultDb; ///< User session db context
>>>>>>> f931de6c
    std::string dominantDb; ///< "dominant" database for this query
    std::string anonymousTable; ///< Implicit table context
    std::string username; ///< unused, but reserved.
    std::vector<lsst::qserv::query::DbTablePair> resolverTables; ///< Implicit column resolution context. Will obsolete anonymousTable.

    util::StringPairList scanTables; // Tables scanned (for shared scans)

    // Table aliasing
    query::TableAlias tableAliases;
    query::TableAliasReverse tableAliasReverses;

    // Owned QueryMapping and query restrictors
    boost::shared_ptr<qana::QueryMapping> queryMapping;
    boost::shared_ptr<RestrList> restrictors;

    int chunkCount; //< -1: all, 0: none, N: #chunks

    bool needsMerge; ///< Does this query require a merge/post-processing step?

    lsst::qserv::css::StripingParams getDbStriping() {
        return cssFacade->getDbStriping(dominantDb); }
    bool containsDb(std::string const& dbName) {
        return cssFacade->containsDb(dbName); }
    bool hasChunks() const {
        return queryMapping.get() && queryMapping->hasChunks(); }
    bool hasSubChunks() const {
        return queryMapping.get() && queryMapping->hasSubChunks(); }
<<<<<<< HEAD
    DbTablePair resolve(boost::shared_ptr<ColumnRef> cr);
=======
    lsst::qserv::query::DbTablePair resolve(boost::shared_ptr<ColumnRef> cr);
>>>>>>> f931de6c
};

}}} // namespace lsst::qserv::query

#endif // LSST_QSERV_QUERY_QUERYCONTEXT_H<|MERGE_RESOLUTION|>--- conflicted
+++ resolved
@@ -61,11 +61,7 @@
 
     boost::shared_ptr<css::Facade> cssFacade; ///< Unowned, assumed to be alive 
                                               ///  for this lifetime.
-<<<<<<< HEAD
-    std::string defaultDb; ///< Implicit db context
-=======
     std::string defaultDb; ///< User session db context
->>>>>>> f931de6c
     std::string dominantDb; ///< "dominant" database for this query
     std::string anonymousTable; ///< Implicit table context
     std::string username; ///< unused, but reserved.
@@ -93,11 +89,7 @@
         return queryMapping.get() && queryMapping->hasChunks(); }
     bool hasSubChunks() const {
         return queryMapping.get() && queryMapping->hasSubChunks(); }
-<<<<<<< HEAD
     DbTablePair resolve(boost::shared_ptr<ColumnRef> cr);
-=======
-    lsst::qserv::query::DbTablePair resolve(boost::shared_ptr<ColumnRef> cr);
->>>>>>> f931de6c
 };
 
 }}} // namespace lsst::qserv::query
