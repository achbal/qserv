#
# LSST Data Management System
# Copyright 2013 LSST Corporation.
#
# This product includes software developed by the
# LSST Project (http://www.lsst.org/).
#
# This program is free software: you can redistribute it and/or modify
# it under the terms of the GNU General Public License as published by
# the Free Software Foundation, either version 3 of the License, or
# (at your option) any later version.
#
# This program is distributed in the hope that it will be useful,
# but WITHOUT ANY WARRANTY; without even the implied warranty of
# MERCHANTABILITY or FITNESS FOR A PARTICULAR PURPOSE.  See the
# GNU General Public License for more details.
#
# You should have received a copy of the LSST License Statement and
# the GNU General Public License along with this program.  If not,
# see <http://www.lsstcorp.org/LegalNotices/>.
#
# lsst.qserv.master.spatial
# This module contains the spatial indexing/partitioning logic needed
# at the Python master/frontend level. This contains only the parts
# needed to prepare the lower C++ code to rewrite the query properly.
import lsst.qserv.master.config
from lsst.qserv.master.geometry import SphericalBoxPartitionMap, SphericalBox
from lsst.qserv.master import logger

def makePmap(dominantDb, stripes, subStripes):
    if (stripes < 1) or (subStripes < 1):
        msg = "Partitioner's stripes and substripes must be natural numbers."
        raise lsst.qserv.master.config.ConfigError(msg)
    p = SphericalBoxPartitionMap(stripes, subStripes)
<<<<<<< HEAD
    logger.inf("Using %d stripesmodules/control/AsyncQueryManager.cc and %d substripes." % (stripes, subStripes))
=======
    logger.inf("Using %d stripes and %d substripes." % (stripes, subStripes))
>>>>>>> 3825584e
    return p


########################################################################

class PartitioningConfig:
    """ An object that stores information about the partitioning setup.

    Note: This will be removed or rewritten as the qserv metadata
    server integration progresses.
    """
    def __init__(self):
        self.clear() # reset fields

    def clear(self):
        """Reset this object"""
        ## public
        self.chunked = set([])
        self.subchunked = set([])
        self.allowedDbs = set([])
        self.chunkMapping = ChunkMapping()
        self.chunkMeta = ChunkMeta()
        pass

    def applyConfig(self):
        """Load configuration parameters from the global configuration"""
        c = lsst.qserv.master.config.config
        try:
            chk = c.get("table", "chunked")
            subchk = c.get("table", "subchunked")
            adb = c.get("table", "alloweddbs")
            self.chunked.update(chk.split(","))
            self.subchunked.update(subchk.split(","))
            self.allowedDbs.update(adb.split(","))
        except:
            logger.err("Error: Bad or missing chunked/subchunked spec.")
        self._updateMeta()
        pass

    def _updateMeta(self):
        for db in self.allowedDbs:
            map(lambda t: self.chunkMeta.add(db, t, 1), self.chunked)
            map(lambda t: self.chunkMeta.add(db, t, 2), self.subchunked)
        pass


########################################################################

class RegionFactory:
    """A class that constructs region objects to be used to compute
    spatial coverage for SQL queries"""
    def __init__(self):
        self._constraintNames = {
            "box" : self._handleBox,
            "circle" : self._handleCircle,
            "ellipse" : self._handleEllipse,
            "poly": self._handleConvexPolygon,
            "hull": self._handleConvexHull,
            "qserv_areaspec_box" : self._handleBox,
            "qserv_areaspec_circle" : self._handleCircle,
            "qserv_areaspec_ellipse" : self._handleEllipse,
            "qserv_areaspec_poly": self._handleConvexPolygon,
            "qserv_areaspec_hull": self._handleConvexHull,
            # Handled elsewhere
            "db" : self._handleNop,
            "sIndex" : self._handleNop,
            "qserv_areaspec_objectid" : self._handleNop
            }
        pass

    def _splitParams(self, name, tupleSize, param):
        hList = []
        if type(param) == type([]):
            hList = map(float, param)
        else:
            hList = map(float,param.split(","))
        assert 0 == (len(hList) % tupleSize), "Wrong # for %s." % name
        # Split a long param list into tuples.
        return map(lambda x: hList[tupleSize*x : tupleSize*(x+1)],
                   range(len(hList)/tupleSize))

    def _handleBox(self, param):
        # ramin, declmin, ramax, declmax
        return map(lambda t: SphericalBox(t[:2], t[2:]),
                   self._splitParams("box", 4, param))

    def _handleCircle(self, param):
        # ra,decl, radius
        return map(lambda t: SphericalBox(t[:2], t[2:]),
                   self._splitParams("circle", 3, param))

    def _handleEllipse(self, param):
        # ra,decl, majorlen,minorlen,majorangle
        return map(lambda t: SphericalBox(t[:2], t[2], t[3], t[4]),
                   self._splitParams("ellipse", 5, param))

    def _handleConvexPolygon(self, param):
        # For now, list of vertices only, in counter-clockwise order
        # vertex count, ra1,decl1, ra2,decl2, ra3,decl3, ... raN,declN
        # Note that:
        # N = vertex_count, and
        # N >= 3 in order to be considered a polygon.
        return self._handlePointSequence(SphericalConvexPolygon,
                                         "convex polygon", param)

    def _handleConvexHull(self, param):
        # ConvexHull is adds a processing step to create a polygon from
        # an unordered set of points.
        # Points are given as ra,dec pairs:
        # point count, ra1,decl1, ra2,decl2, ra3,decl3, ... raN,declN
        # Note that:
        # N = point_count, and
        # N >= 3 in order to define a hull with nonzero area.
        return self._handlePointSequence(convexHull, "convex hull", param)

    def _handlePointSequence(self, constructor, name, param):
        h = param.split(",")
        polys = []
        while true:
            count = int(h[0]) # counts are integer
            next = 1 + (2*count)
            assert len(hList) >= next, \
                "Not enough values for %s (%d)" % (name, count)
            flatPoints = map(float, h[1 : next])
            # A list of 2-tuples should be okay as a list of vertices.
            polys.append(constructor(zip(flatPoints[::2],
                                        flatPoints[1::2])))
            h = h[next:]
        return polys

    def _handleNop(self, param):
        return []

    def getRegionFromHint(self, hintList):
        """
        Convert a hint string list into a list of geometry regions that
        can be used with a partition mapper.

        @param hintList a list of hint tuples (name, params)
        @return None on error
        @return list of spherical regions if successful
        """
        regions = []
        try:
            for (name,param) in hintList:
                if name in self._constraintNames: # spec?
                    regs = self._constraintNames[name](param)
                    regions.extend(regs)
                else: # No previous type, and no current match--> error
                    self.errorDesc = "Bad Hint name found:"+name
                    return None
        except Exception, e:
            self.errorDesc = e.message
            return None

        return regions

#########################################################################
# Shared:
########################################################################
_spatialConfig = None
_rFactory = None
########################################################################
## External interface:
########################################################################


def getSpatialConfig():
    """@return the global PartitioningConfig instance"""
    if not _spatialConfig:
        _spatialConfig = PartitioningConfig()
        _spatialConfig.applyConfig()
    return _spatialConfig

def getRegionFactory():
    """@return return the global RegionFactory instance"""
    global _rFactory
    if not _rFactory:
        _rFactory = RegionFactory()
    return _rFactory<|MERGE_RESOLUTION|>--- conflicted
+++ resolved
@@ -32,11 +32,7 @@
         msg = "Partitioner's stripes and substripes must be natural numbers."
         raise lsst.qserv.master.config.ConfigError(msg)
     p = SphericalBoxPartitionMap(stripes, subStripes)
-<<<<<<< HEAD
-    logger.inf("Using %d stripesmodules/control/AsyncQueryManager.cc and %d substripes." % (stripes, subStripes))
-=======
     logger.inf("Using %d stripes and %d substripes." % (stripes, subStripes))
->>>>>>> 3825584e
     return p
 
 
