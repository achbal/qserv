# -*- python -*-
Import('env')
import os, fnmatch
import detect_deps
import export_deps

# This seems not to work if placed in lib/
# The path to ../src seems to prevent scons from building .os files in
# the build dir.
sources=[]
#print os.getcwd(), os.listdir('../src')
for root, dirs, files in os.walk('../src'):
    sources += fnmatch.filter(files, "*.cc")
    # Filter out dotfiles?
    dirs = [d for d in dirs if not fnmatch.fnmatch(d, ".*")]

<<<<<<< HEAD
# Files in ../include are install targets right now. Should we change?
#env.Append(CPPPATH = ['../include']) 
env.Append(CPPFLAGS = ["-fPIC"])

e = detect_deps.checkMySql(env, Configure)
if not e:
    print "*** Cannot build ***"
    Exit(1)

lib = env.Library("qserv_common", sources)

# Export mysql deps
detection =  detect_deps.guessMySQL(env)
if detection:
    (linc, lpath, lname) = detection
deps = {'LIBPATH' : [lpath],
        'LIBS' : [lname]}
tup = export_deps.installWithDeps(env, lib, "qserv_common", "../lib", deps)
env.Append(built_libs=[tup[0]])

env.Install('../include/lsst/qserv', 'QservPath.hh')
env.Install('../include/lsst/qserv', 'SqlConnection.hh')
deps = {'CPPPATH' : [linc]}
tup = export_deps.installWithDeps(env, "SqlConnection.hh", "SqlConnection.hh",
                                  "../include/lsst/qserv", deps)
env.Install('../include/lsst/qserv', 'SqlErrorObject.hh')
=======
env.Append(CPPPATH = ['../include'])
env.Append(CPPFLAGS = ["-fPIC"])

lib = env.Library("qserv_common", sources)
installedLib = env.Install('../lib', lib)
env.Append(built_libs=[installedLib])
env.Install('../include/lsst/qserv', 'QservPath.hh')
>>>>>>> bff61f34
<|MERGE_RESOLUTION|>--- conflicted
+++ resolved
@@ -14,9 +14,7 @@
     # Filter out dotfiles?
     dirs = [d for d in dirs if not fnmatch.fnmatch(d, ".*")]
 
-<<<<<<< HEAD
-# Files in ../include are install targets right now. Should we change?
-#env.Append(CPPPATH = ['../include']) 
+env.Append(CPPPATH = ['../include'])
 env.Append(CPPFLAGS = ["-fPIC"])
 
 e = detect_deps.checkMySql(env, Configure)
@@ -25,6 +23,9 @@
     Exit(1)
 
 lib = env.Library("qserv_common", sources)
+installedLib = env.Install('../lib', lib)
+env.Append(built_libs=[installedLib])
+env.Install('../include/lsst/qserv', 'QservPath.hh')
 
 # Export mysql deps
 detection =  detect_deps.guessMySQL(env)
@@ -40,13 +41,4 @@
 deps = {'CPPPATH' : [linc]}
 tup = export_deps.installWithDeps(env, "SqlConnection.hh", "SqlConnection.hh",
                                   "../include/lsst/qserv", deps)
-env.Install('../include/lsst/qserv', 'SqlErrorObject.hh')
-=======
-env.Append(CPPPATH = ['../include'])
-env.Append(CPPFLAGS = ["-fPIC"])
-
-lib = env.Library("qserv_common", sources)
-installedLib = env.Install('../lib', lib)
-env.Append(built_libs=[installedLib])
-env.Install('../include/lsst/qserv', 'QservPath.hh')
->>>>>>> bff61f34
+env.Install('../include/lsst/qserv', 'SqlErrorObject.hh')