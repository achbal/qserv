# -*- python -*-
Import('env')
Import('xrd_dir')
import os, fnmatch

# This seems not to work if placed in lib/
# The path to ../src seems to prevent scons from building .os files in
# the build dir.
sources=[]
#print os.getcwd(), os.listdir('../src')
for root, dirs, files in os.walk('../src'):
    sources += fnmatch.filter(files, "*.cc")
    # Filter out dotfiles?
    dirs = [d for d in dirs if not fnmatch.fnmatch(d, ".*")]

env.Append(CPPPATH = ['../include'])
<<<<<<< HEAD
env.Append(CPPPATH = ['../../common/include'])
env.Append(LIBPATH = ['../../common/lib'])
=======
env.Append(CPPPATH = ['../../common/include']) 

def importDeps(env, f):
    post = {}
    fName = f+".deps"
    if os.access(fName, os.R_OK):
        deps = eval(open(fName).read()) # import dep file directly
        if "LIBS" in deps:
            post["LIBS"] = deps.pop("LIBS")
        #print "deps", deps
        env.Append(**deps)
    return post

def mergeDict(d1, d2):
    """Merge list values from d2 to d1"""
    for k in d2:
        if k in d1:
            d1[k].extend(d2[k])
    return d1
    
post = importDeps(env, "../../common/include/lsst/qserv/worker.pb.h")
>>>>>>> bff61f34

# Hack to workaround missing XrdSfs library in xrootd.
if env.has_key('sfsObjs'):
    sources += env["sfsObjs"]

env.Append(LIBPATH = ['../../common/lib']) 
post2 = importDeps(env, "../../common/lib/qserv_proto")
post = mergeDict(post, post2)

# Apply lib dependencies.
conf = Configure(env)
if "LIBS" in post:
    for lib in post["LIBS"]:
        conf.CheckLib(lib, language="C++")
conf.CheckLib("qserv_common")
conf.CheckLib("qserv_proto")
conf.CheckLib("protobuf")
conf.CheckLib("XrdOfs")
env = conf.Finish()

lib = env.SharedLibrary("qserv_worker", sources)
installedLib = env.Install('lib', lib)
env.Append(built_libs=[installedLib[0]])

schLib = env.Library("qserv_schedtest", 
                     ("Base.cc FifoScheduler.cc TodoList.cc Task.cc"
                      + "").split())
installedSchLib = env.Install('lib', schLib)
env.Append(sched_libs=[installedSchLib[0]])<|MERGE_RESOLUTION|>--- conflicted
+++ resolved
@@ -14,11 +14,8 @@
     dirs = [d for d in dirs if not fnmatch.fnmatch(d, ".*")]
 
 env.Append(CPPPATH = ['../include'])
-<<<<<<< HEAD
-env.Append(CPPPATH = ['../../common/include'])
+env.Append(CPPPATH = ['../../common/include']) 
 env.Append(LIBPATH = ['../../common/lib'])
-=======
-env.Append(CPPPATH = ['../../common/include']) 
 
 def importDeps(env, f):
     post = {}
@@ -39,7 +36,6 @@
     return d1
     
 post = importDeps(env, "../../common/include/lsst/qserv/worker.pb.h")
->>>>>>> bff61f34
 
 # Hack to workaround missing XrdSfs library in xrootd.
 if env.has_key('sfsObjs'):
